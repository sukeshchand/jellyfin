using System.Threading.Tasks;
using MediaBrowser.Common.Net;
using MediaBrowser.Controller.Configuration;
using MediaBrowser.Controller.Devices;
using MediaBrowser.Controller.Dlna;
using MediaBrowser.Controller.Library;
using MediaBrowser.Controller.MediaEncoding;
using MediaBrowser.Controller.Net;
using MediaBrowser.Model.Configuration;
using MediaBrowser.Model.IO;
using MediaBrowser.Model.Serialization;
using MediaBrowser.Model.Services;
using Microsoft.Extensions.Logging;

namespace MediaBrowser.Api.Playback.Progressive
{
    /// <summary>
    /// Class GetAudioStream
    /// </summary>
    [Route("/Audio/{Id}/stream.{Container}", "GET", Summary = "Gets an audio stream")]
    [Route("/Audio/{Id}/stream", "GET", Summary = "Gets an audio stream")]
    [Route("/Audio/{Id}/stream.{Container}", "HEAD", Summary = "Gets an audio stream")]
    [Route("/Audio/{Id}/stream", "HEAD", Summary = "Gets an audio stream")]
    public class GetAudioStream : StreamRequest
    {
    }

    /// <summary>
    /// Class AudioService
    /// </summary>
    // TODO: In order to autheneticate this in the future, Dlna playback will require updating
    //[Authenticated]
    public class AudioService : BaseProgressiveStreamingService
    {
        public AudioService(
            ILogger logger,
            IServerConfigurationManager serverConfigurationManager,
            IHttpResultFactory httpResultFactory,
            IHttpClient httpClient,
            IUserManager userManager,
            ILibraryManager libraryManager,
            IIsoManager isoManager,
            IMediaEncoder mediaEncoder,
            IFileSystem fileSystem,
            IDlnaManager dlnaManager,
            IDeviceManager deviceManager,
            IMediaSourceManager mediaSourceManager,
            IJsonSerializer jsonSerializer,
<<<<<<< HEAD
            IAuthorizationContext authorizationContext,
            EncodingHelper encodingHelper)
                : base(httpClient,
                    serverConfig,
                    userManager,
                    libraryManager,
                    isoManager,
                    mediaEncoder,
                    fileSystem,
                    dlnaManager,
                    deviceManager,
                    mediaSourceManager,
                    jsonSerializer,
                    authorizationContext,
                    encodingHelper)
=======
            IAuthorizationContext authorizationContext)
            : base(
                logger,
                serverConfigurationManager,
                httpResultFactory,
                httpClient,
                userManager,
                libraryManager,
                isoManager,
                mediaEncoder,
                fileSystem,
                dlnaManager,
                subtitleEncoder,
                deviceManager,
                mediaSourceManager,
                jsonSerializer,
                authorizationContext)
>>>>>>> 67922dff
        {
        }

        /// <summary>
        /// Gets the specified request.
        /// </summary>
        /// <param name="request">The request.</param>
        /// <returns>System.Object.</returns>
        public Task<object> Get(GetAudioStream request)
        {
            return ProcessRequest(request, false);
        }

        /// <summary>
        /// Gets the specified request.
        /// </summary>
        /// <param name="request">The request.</param>
        /// <returns>System.Object.</returns>
        public Task<object> Head(GetAudioStream request)
        {
            return ProcessRequest(request, true);
        }

        protected override string GetCommandLineArguments(string outputPath, EncodingOptions encodingOptions, StreamState state, bool isEncoding)
        {
            return EncodingHelper.GetProgressiveAudioFullCommandLine(state, encodingOptions, outputPath);
        }
    }
}<|MERGE_RESOLUTION|>--- conflicted
+++ resolved
@@ -46,24 +46,8 @@
             IDeviceManager deviceManager,
             IMediaSourceManager mediaSourceManager,
             IJsonSerializer jsonSerializer,
-<<<<<<< HEAD
             IAuthorizationContext authorizationContext,
             EncodingHelper encodingHelper)
-                : base(httpClient,
-                    serverConfig,
-                    userManager,
-                    libraryManager,
-                    isoManager,
-                    mediaEncoder,
-                    fileSystem,
-                    dlnaManager,
-                    deviceManager,
-                    mediaSourceManager,
-                    jsonSerializer,
-                    authorizationContext,
-                    encodingHelper)
-=======
-            IAuthorizationContext authorizationContext)
             : base(
                 logger,
                 serverConfigurationManager,
@@ -75,12 +59,11 @@
                 mediaEncoder,
                 fileSystem,
                 dlnaManager,
-                subtitleEncoder,
                 deviceManager,
                 mediaSourceManager,
                 jsonSerializer,
-                authorizationContext)
->>>>>>> 67922dff
+                authorizationContext,
+                encodingHelper)
         {
         }
 

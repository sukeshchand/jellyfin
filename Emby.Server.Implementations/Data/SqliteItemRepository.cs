--- conflicted
+++ resolved
@@ -210,9 +210,6 @@
         /// <inheritdoc />
         protected override TempStoreMode TempStore => TempStoreMode.Memory;
 
-<<<<<<< HEAD
-        private bool TypeRequiresDeserialization(Type type)
-=======
         /// <summary>
         /// Opens the connection to the database.
         /// </summary>
@@ -482,7 +479,681 @@
         }
 
         private void SaveItemsInTransaction(ManagedConnection db, IEnumerable<(BaseItem Item, List<Guid> AncestorIds, BaseItem TopParent, string UserDataKey, List<string> InheritedTags)> tuples)
->>>>>>> aaf20592
+        {
+            using (var saveItemStatement = PrepareStatement(db, SaveItemCommandText))
+            using (var deleteAncestorsStatement = PrepareStatement(db, "delete from AncestorIds where ItemId=@ItemId"))
+            {
+                var requiresReset = false;
+                foreach (var tuple in tuples)
+                {
+                    if (requiresReset)
+                    {
+                        saveItemStatement.Parameters.Clear();
+                        deleteAncestorsStatement.Parameters.Clear();
+                    }
+
+                    var item = tuple.Item;
+                    var topParent = tuple.TopParent;
+                    var userDataKey = tuple.UserDataKey;
+
+                    SaveItem(item, topParent, userDataKey, saveItemStatement);
+
+                    var inheritedTags = tuple.InheritedTags;
+
+                    if (item.SupportsAncestors)
+                    {
+                        UpdateAncestors(item.Id, tuple.AncestorIds, db, deleteAncestorsStatement);
+                    }
+
+                    UpdateItemValues(item.Id, GetItemValuesToSave(item, inheritedTags), db);
+
+                    requiresReset = true;
+                }
+            }
+        }
+
+        private string GetPathToSave(string path)
+        {
+            if (path is null)
+            {
+                return null;
+            }
+
+            return _appHost.ReverseVirtualPath(path);
+        }
+
+        private string RestorePath(string path)
+        {
+            return _appHost.ExpandVirtualPath(path);
+        }
+
+        private void SaveItem(BaseItem item, BaseItem topParent, string userDataKey, SqliteCommand saveItemStatement)
+        {
+            Type type = item.GetType();
+
+            saveItemStatement.TryBind("@guid", item.Id);
+            saveItemStatement.TryBind("@type", type.FullName);
+
+            if (TypeRequiresDeserialization(type))
+            {
+                saveItemStatement.TryBind("@data", JsonSerializer.SerializeToUtf8Bytes(item, type, _jsonOptions), true);
+            }
+            else
+            {
+                saveItemStatement.TryBindNull("@data");
+            }
+
+            saveItemStatement.TryBind("@Path", GetPathToSave(item.Path));
+
+            if (item is IHasStartDate hasStartDate)
+            {
+                saveItemStatement.TryBind("@StartDate", hasStartDate.StartDate);
+            }
+            else
+            {
+                saveItemStatement.TryBindNull("@StartDate");
+            }
+
+            if (item.EndDate.HasValue)
+            {
+                saveItemStatement.TryBind("@EndDate", item.EndDate.Value);
+            }
+            else
+            {
+                saveItemStatement.TryBindNull("@EndDate");
+            }
+
+            saveItemStatement.TryBind("@ChannelId", item.ChannelId.IsEmpty() ? null : item.ChannelId.ToString("N", CultureInfo.InvariantCulture));
+
+            if (item is IHasProgramAttributes hasProgramAttributes)
+            {
+                saveItemStatement.TryBind("@IsMovie", hasProgramAttributes.IsMovie);
+                saveItemStatement.TryBind("@IsSeries", hasProgramAttributes.IsSeries);
+                saveItemStatement.TryBind("@EpisodeTitle", hasProgramAttributes.EpisodeTitle);
+                saveItemStatement.TryBind("@IsRepeat", hasProgramAttributes.IsRepeat);
+            }
+            else
+            {
+                saveItemStatement.TryBindNull("@IsMovie");
+                saveItemStatement.TryBindNull("@IsSeries");
+                saveItemStatement.TryBindNull("@EpisodeTitle");
+                saveItemStatement.TryBindNull("@IsRepeat");
+            }
+
+            saveItemStatement.TryBind("@CommunityRating", item.CommunityRating);
+            saveItemStatement.TryBind("@CustomRating", item.CustomRating);
+            saveItemStatement.TryBind("@IndexNumber", item.IndexNumber);
+            saveItemStatement.TryBind("@IsLocked", item.IsLocked);
+            saveItemStatement.TryBind("@Name", item.Name);
+            saveItemStatement.TryBind("@OfficialRating", item.OfficialRating);
+            saveItemStatement.TryBind("@MediaType", item.MediaType.ToString());
+            saveItemStatement.TryBind("@Overview", item.Overview);
+            saveItemStatement.TryBind("@ParentIndexNumber", item.ParentIndexNumber);
+            saveItemStatement.TryBind("@PremiereDate", item.PremiereDate);
+            saveItemStatement.TryBind("@ProductionYear", item.ProductionYear);
+
+            var parentId = item.ParentId;
+            if (parentId.IsEmpty())
+            {
+                saveItemStatement.TryBindNull("@ParentId");
+            }
+            else
+            {
+                saveItemStatement.TryBind("@ParentId", parentId);
+            }
+
+            if (item.Genres.Length > 0)
+            {
+                saveItemStatement.TryBind("@Genres", string.Join('|', item.Genres));
+            }
+            else
+            {
+                saveItemStatement.TryBindNull("@Genres");
+            }
+
+            saveItemStatement.TryBind("@InheritedParentalRatingValue", item.InheritedParentalRatingValue);
+
+            saveItemStatement.TryBind("@SortName", item.SortName);
+
+            saveItemStatement.TryBind("@ForcedSortName", item.ForcedSortName);
+
+            saveItemStatement.TryBind("@RunTimeTicks", item.RunTimeTicks);
+            saveItemStatement.TryBind("@Size", item.Size);
+
+            saveItemStatement.TryBind("@DateCreated", item.DateCreated);
+            saveItemStatement.TryBind("@DateModified", item.DateModified);
+
+            saveItemStatement.TryBind("@PreferredMetadataLanguage", item.PreferredMetadataLanguage);
+            saveItemStatement.TryBind("@PreferredMetadataCountryCode", item.PreferredMetadataCountryCode);
+
+            if (item.Width > 0)
+            {
+                saveItemStatement.TryBind("@Width", item.Width);
+            }
+            else
+            {
+                saveItemStatement.TryBindNull("@Width");
+            }
+
+            if (item.Height > 0)
+            {
+                saveItemStatement.TryBind("@Height", item.Height);
+            }
+            else
+            {
+                saveItemStatement.TryBindNull("@Height");
+            }
+
+            if (item.DateLastRefreshed != default(DateTime))
+            {
+                saveItemStatement.TryBind("@DateLastRefreshed", item.DateLastRefreshed);
+            }
+            else
+            {
+                saveItemStatement.TryBindNull("@DateLastRefreshed");
+            }
+
+            if (item.DateLastSaved != default(DateTime))
+            {
+                saveItemStatement.TryBind("@DateLastSaved", item.DateLastSaved);
+            }
+            else
+            {
+                saveItemStatement.TryBindNull("@DateLastSaved");
+            }
+
+            saveItemStatement.TryBind("@IsInMixedFolder", item.IsInMixedFolder);
+
+            if (item.LockedFields.Length > 0)
+            {
+                saveItemStatement.TryBind("@LockedFields", string.Join('|', item.LockedFields));
+            }
+            else
+            {
+                saveItemStatement.TryBindNull("@LockedFields");
+            }
+
+            if (item.Studios.Length > 0)
+            {
+                saveItemStatement.TryBind("@Studios", string.Join('|', item.Studios));
+            }
+            else
+            {
+                saveItemStatement.TryBindNull("@Studios");
+            }
+
+            if (item.Audio.HasValue)
+            {
+                saveItemStatement.TryBind("@Audio", item.Audio.Value.ToString());
+            }
+            else
+            {
+                saveItemStatement.TryBindNull("@Audio");
+            }
+
+            if (item is LiveTvChannel liveTvChannel)
+            {
+                saveItemStatement.TryBind("@ExternalServiceId", liveTvChannel.ServiceName);
+            }
+            else
+            {
+                saveItemStatement.TryBindNull("@ExternalServiceId");
+            }
+
+            if (item.Tags.Length > 0)
+            {
+                saveItemStatement.TryBind("@Tags", string.Join('|', item.Tags));
+            }
+            else
+            {
+                saveItemStatement.TryBindNull("@Tags");
+            }
+
+            saveItemStatement.TryBind("@IsFolder", item.IsFolder);
+
+            saveItemStatement.TryBind("@UnratedType", item.GetBlockUnratedType().ToString());
+
+            if (topParent is null)
+            {
+                saveItemStatement.TryBindNull("@TopParentId");
+            }
+            else
+            {
+                saveItemStatement.TryBind("@TopParentId", topParent.Id.ToString("N", CultureInfo.InvariantCulture));
+            }
+
+            if (item is Trailer trailer && trailer.TrailerTypes.Length > 0)
+            {
+                saveItemStatement.TryBind("@TrailerTypes", string.Join('|', trailer.TrailerTypes));
+            }
+            else
+            {
+                saveItemStatement.TryBindNull("@TrailerTypes");
+            }
+
+            saveItemStatement.TryBind("@CriticRating", item.CriticRating);
+
+            if (string.IsNullOrWhiteSpace(item.Name))
+            {
+                saveItemStatement.TryBindNull("@CleanName");
+            }
+            else
+            {
+                saveItemStatement.TryBind("@CleanName", GetCleanValue(item.Name));
+            }
+
+            saveItemStatement.TryBind("@PresentationUniqueKey", item.PresentationUniqueKey);
+            saveItemStatement.TryBind("@OriginalTitle", item.OriginalTitle);
+
+            if (item is Video video)
+            {
+                saveItemStatement.TryBind("@PrimaryVersionId", video.PrimaryVersionId);
+            }
+            else
+            {
+                saveItemStatement.TryBindNull("@PrimaryVersionId");
+            }
+
+            if (item is Folder folder && folder.DateLastMediaAdded.HasValue)
+            {
+                saveItemStatement.TryBind("@DateLastMediaAdded", folder.DateLastMediaAdded.Value);
+            }
+            else
+            {
+                saveItemStatement.TryBindNull("@DateLastMediaAdded");
+            }
+
+            saveItemStatement.TryBind("@Album", item.Album);
+            saveItemStatement.TryBind("@LUFS", item.LUFS);
+            saveItemStatement.TryBind("@NormalizationGain", item.NormalizationGain);
+            saveItemStatement.TryBind("@IsVirtualItem", item.IsVirtualItem);
+
+            if (item is IHasSeries hasSeriesName)
+            {
+                saveItemStatement.TryBind("@SeriesName", hasSeriesName.SeriesName);
+            }
+            else
+            {
+                saveItemStatement.TryBindNull("@SeriesName");
+            }
+
+            if (string.IsNullOrWhiteSpace(userDataKey))
+            {
+                saveItemStatement.TryBindNull("@UserDataKey");
+            }
+            else
+            {
+                saveItemStatement.TryBind("@UserDataKey", userDataKey);
+            }
+
+            if (item is Episode episode)
+            {
+                saveItemStatement.TryBind("@SeasonName", episode.SeasonName);
+
+                var nullableSeasonId = episode.SeasonId.IsEmpty() ? (Guid?)null : episode.SeasonId;
+
+                saveItemStatement.TryBind("@SeasonId", nullableSeasonId);
+            }
+            else
+            {
+                saveItemStatement.TryBindNull("@SeasonName");
+                saveItemStatement.TryBindNull("@SeasonId");
+            }
+
+            if (item is IHasSeries hasSeries)
+            {
+                var nullableSeriesId = hasSeries.SeriesId.IsEmpty() ? (Guid?)null : hasSeries.SeriesId;
+
+                saveItemStatement.TryBind("@SeriesId", nullableSeriesId);
+                saveItemStatement.TryBind("@SeriesPresentationUniqueKey", hasSeries.SeriesPresentationUniqueKey);
+            }
+            else
+            {
+                saveItemStatement.TryBindNull("@SeriesId");
+                saveItemStatement.TryBindNull("@SeriesPresentationUniqueKey");
+            }
+
+            saveItemStatement.TryBind("@ExternalSeriesId", item.ExternalSeriesId);
+            saveItemStatement.TryBind("@Tagline", item.Tagline);
+
+            saveItemStatement.TryBind("@ProviderIds", SerializeProviderIds(item.ProviderIds));
+            saveItemStatement.TryBind("@Images", SerializeImages(item.ImageInfos));
+
+            if (item.ProductionLocations.Length > 0)
+            {
+                saveItemStatement.TryBind("@ProductionLocations", string.Join('|', item.ProductionLocations));
+            }
+            else
+            {
+                saveItemStatement.TryBindNull("@ProductionLocations");
+            }
+
+            if (item.ExtraIds.Length > 0)
+            {
+                saveItemStatement.TryBind("@ExtraIds", string.Join('|', item.ExtraIds));
+            }
+            else
+            {
+                saveItemStatement.TryBindNull("@ExtraIds");
+            }
+
+            saveItemStatement.TryBind("@TotalBitrate", item.TotalBitrate);
+            if (item.ExtraType.HasValue)
+            {
+                saveItemStatement.TryBind("@ExtraType", item.ExtraType.Value.ToString());
+            }
+            else
+            {
+                saveItemStatement.TryBindNull("@ExtraType");
+            }
+
+            string artists = null;
+            if (item is IHasArtist hasArtists && hasArtists.Artists.Count > 0)
+            {
+                artists = string.Join('|', hasArtists.Artists);
+            }
+
+            saveItemStatement.TryBind("@Artists", artists);
+
+            string albumArtists = null;
+            if (item is IHasAlbumArtist hasAlbumArtists
+                && hasAlbumArtists.AlbumArtists.Count > 0)
+            {
+                albumArtists = string.Join('|', hasAlbumArtists.AlbumArtists);
+            }
+
+            saveItemStatement.TryBind("@AlbumArtists", albumArtists);
+            saveItemStatement.TryBind("@ExternalId", item.ExternalId);
+
+            if (item is LiveTvProgram program)
+            {
+                saveItemStatement.TryBind("@ShowId", program.ShowId);
+            }
+            else
+            {
+                saveItemStatement.TryBindNull("@ShowId");
+            }
+
+            Guid ownerId = item.OwnerId;
+            if (ownerId.IsEmpty())
+            {
+                saveItemStatement.TryBindNull("@OwnerId");
+            }
+            else
+            {
+                saveItemStatement.TryBind("@OwnerId", ownerId);
+            }
+
+            saveItemStatement.ExecuteNonQuery();
+        }
+
+        internal static string SerializeProviderIds(Dictionary<string, string> providerIds)
+        {
+            StringBuilder str = new StringBuilder();
+            foreach (var i in providerIds)
+            {
+                // Ideally we shouldn't need this IsNullOrWhiteSpace check,
+                // but we're seeing some cases of bad data slip through
+                if (string.IsNullOrWhiteSpace(i.Value))
+                {
+                    continue;
+                }
+
+                str.Append(i.Key)
+                    .Append('=')
+                    .Append(i.Value)
+                    .Append('|');
+            }
+
+            if (str.Length == 0)
+            {
+                return null;
+            }
+
+            str.Length -= 1; // Remove last |
+            return str.ToString();
+        }
+
+        internal static void DeserializeProviderIds(string value, IHasProviderIds item)
+        {
+            if (string.IsNullOrWhiteSpace(value))
+            {
+                return;
+            }
+
+            foreach (var part in value.SpanSplit('|'))
+            {
+                var providerDelimiterIndex = part.IndexOf('=');
+                // Don't let empty values through
+                if (providerDelimiterIndex != -1 && part.Length != providerDelimiterIndex + 1)
+                {
+                    item.SetProviderId(part[..providerDelimiterIndex].ToString(), part[(providerDelimiterIndex + 1)..].ToString());
+                }
+            }
+        }
+
+        internal string SerializeImages(ItemImageInfo[] images)
+        {
+            if (images.Length == 0)
+            {
+                return null;
+            }
+
+            StringBuilder str = new StringBuilder();
+            foreach (var i in images)
+            {
+                if (string.IsNullOrWhiteSpace(i.Path))
+                {
+                    continue;
+                }
+
+                AppendItemImageInfo(str, i);
+                str.Append('|');
+            }
+
+            str.Length -= 1; // Remove last |
+            return str.ToString();
+        }
+
+        internal ItemImageInfo[] DeserializeImages(string value)
+        {
+            if (string.IsNullOrWhiteSpace(value))
+            {
+                return Array.Empty<ItemImageInfo>();
+            }
+
+            // TODO The following is an ugly performance optimization, but it's extremely unlikely that the data in the database would be malformed
+            var valueSpan = value.AsSpan();
+            var count = valueSpan.Count('|') + 1;
+
+            var position = 0;
+            var result = new ItemImageInfo[count];
+            foreach (var part in valueSpan.Split('|'))
+            {
+                var image = ItemImageInfoFromValueString(part);
+
+                if (image is not null)
+                {
+                    result[position++] = image;
+                }
+            }
+
+            if (position == count)
+            {
+                return result;
+            }
+
+            if (position == 0)
+            {
+                return Array.Empty<ItemImageInfo>();
+            }
+
+            // Extremely unlikely, but somehow one or more of the image strings were malformed. Cut the array.
+            return result[..position];
+        }
+
+        private void AppendItemImageInfo(StringBuilder bldr, ItemImageInfo image)
+        {
+            const char Delimiter = '*';
+
+            var path = image.Path ?? string.Empty;
+
+            bldr.Append(GetPathToSave(path))
+                .Append(Delimiter)
+                .Append(image.DateModified.Ticks)
+                .Append(Delimiter)
+                .Append(image.Type)
+                .Append(Delimiter)
+                .Append(image.Width)
+                .Append(Delimiter)
+                .Append(image.Height);
+
+            var hash = image.BlurHash;
+            if (!string.IsNullOrEmpty(hash))
+            {
+                bldr.Append(Delimiter)
+                    // Replace delimiters with other characters.
+                    // This can be removed when we migrate to a proper DB.
+                    .Append(hash.Replace(Delimiter, '/').Replace('|', '\\'));
+            }
+        }
+
+        internal ItemImageInfo ItemImageInfoFromValueString(ReadOnlySpan<char> value)
+        {
+            const char Delimiter = '*';
+
+            var nextSegment = value.IndexOf(Delimiter);
+            if (nextSegment == -1)
+            {
+                return null;
+            }
+
+            ReadOnlySpan<char> path = value[..nextSegment];
+            value = value[(nextSegment + 1)..];
+            nextSegment = value.IndexOf(Delimiter);
+            if (nextSegment == -1)
+            {
+                return null;
+            }
+
+            ReadOnlySpan<char> dateModified = value[..nextSegment];
+            value = value[(nextSegment + 1)..];
+            nextSegment = value.IndexOf(Delimiter);
+            if (nextSegment == -1)
+            {
+                nextSegment = value.Length;
+            }
+
+            ReadOnlySpan<char> imageType = value[..nextSegment];
+
+            var image = new ItemImageInfo
+            {
+                Path = RestorePath(path.ToString())
+            };
+
+            if (long.TryParse(dateModified, CultureInfo.InvariantCulture, out var ticks)
+                && ticks >= DateTime.MinValue.Ticks
+                && ticks <= DateTime.MaxValue.Ticks)
+            {
+                image.DateModified = new DateTime(ticks, DateTimeKind.Utc);
+            }
+            else
+            {
+                return null;
+            }
+
+            if (Enum.TryParse(imageType, true, out ImageType type))
+            {
+                image.Type = type;
+            }
+            else
+            {
+                return null;
+            }
+
+            // Optional parameters: width*height*blurhash
+            if (nextSegment + 1 < value.Length - 1)
+            {
+                value = value[(nextSegment + 1)..];
+                nextSegment = value.IndexOf(Delimiter);
+                if (nextSegment == -1 || nextSegment == value.Length)
+                {
+                    return image;
+                }
+
+                ReadOnlySpan<char> widthSpan = value[..nextSegment];
+
+                value = value[(nextSegment + 1)..];
+                nextSegment = value.IndexOf(Delimiter);
+                if (nextSegment == -1)
+                {
+                    nextSegment = value.Length;
+                }
+
+                ReadOnlySpan<char> heightSpan = value[..nextSegment];
+
+                if (int.TryParse(widthSpan, NumberStyles.Integer, CultureInfo.InvariantCulture, out var width)
+                    && int.TryParse(heightSpan, NumberStyles.Integer, CultureInfo.InvariantCulture, out var height))
+                {
+                    image.Width = width;
+                    image.Height = height;
+                }
+
+                if (nextSegment < value.Length - 1)
+                {
+                    value = value[(nextSegment + 1)..];
+                    var length = value.Length;
+
+                    Span<char> blurHashSpan = stackalloc char[length];
+                    for (int i = 0; i < length; i++)
+                    {
+                        var c = value[i];
+                        blurHashSpan[i] = c switch
+                        {
+                            '/' => Delimiter,
+                            '\\' => '|',
+                            _ => c
+                        };
+                    }
+
+                    image.BlurHash = new string(blurHashSpan);
+                }
+            }
+
+            return image;
+        }
+
+        /// <summary>
+        /// Internal retrieve from items or users table.
+        /// </summary>
+        /// <param name="id">The id.</param>
+        /// <returns>BaseItem.</returns>
+        /// <exception cref="ArgumentNullException"><paramref name="id"/> is <c>null</c>.</exception>
+        /// <exception cref="ArgumentException"><paramr name="id"/> is <seealso cref="Guid.Empty"/>.</exception>
+        public BaseItem RetrieveItem(Guid id)
+        {
+            if (id.IsEmpty())
+            {
+                throw new ArgumentException("Guid can't be empty", nameof(id));
+            }
+
+            CheckDisposed();
+
+            using (var connection = GetConnection(true))
+            using (var statement = PrepareStatement(connection, _retrieveItemColumnsSelectQuery))
+            {
+                statement.TryBind("@guid", id);
+
+                foreach (var row in statement.ExecuteQuery())
+                {
+                    return GetItem(row, new InternalItemsQuery());
+                }
+            }
+
+            return null;
+        }
+
+        private bool TypeRequiresDeserialization(Type type)
         {
             if (_config.Configuration.SkipDeserializationForBasicTypes)
             {

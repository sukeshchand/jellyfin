--- conflicted
+++ resolved
@@ -16,12 +16,8 @@
     <PackageReference Include="Microsoft.AspNetCore.Authentication" Version="2.2.0" />
     <PackageReference Include="Microsoft.AspNetCore.Authorization" Version="3.1.6" />
     <PackageReference Include="Microsoft.AspNetCore.Mvc" Version="2.2.0" />
-<<<<<<< HEAD
-    <PackageReference Include="Swashbuckle.AspNetCore" Version="5.3.3" />
+    <PackageReference Include="Swashbuckle.AspNetCore" Version="5.5.1" />
     <PackageReference Include="Swashbuckle.AspNetCore.ReDoc" Version="5.3.3" />
-=======
-    <PackageReference Include="Swashbuckle.AspNetCore" Version="5.5.1" />
->>>>>>> 07503579
   </ItemGroup>
 
   <ItemGroup>

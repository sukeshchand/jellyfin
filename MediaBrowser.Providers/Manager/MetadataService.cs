--- conflicted
+++ resolved
@@ -683,23 +683,11 @@
 
             var foundImageTypes = new List<ImageType>();
 
-<<<<<<< HEAD
-            var providerList = providers.OfType<ILocalMetadataProvider<TItemType>>().ToList();
-            foreach (var provider in providerList)
-=======
             // Do not execute local providers if we are identifying or replacing with local metadata saving enabled
             if (options.SearchResult is null && !(isSavingMetadata && options.ReplaceAllMetadata))
->>>>>>> a8d96072
             {
                 foreach (var provider in providers.OfType<ILocalMetadataProvider<TItemType>>())
                 {
-<<<<<<< HEAD
-                    List<MetadataResult<TItemType>> localItems = await provider.GetMetadata(itemInfo, options.DirectoryService, cancellationToken).ConfigureAwait(false);
-
-                    if (localItems.HasMetadata)
-                    {
-                        foreach (var remoteImage in localItems.RemoteImages)
-=======
                     var providerName = provider.GetType().Name;
                     Logger.LogDebug("Running {Provider} for {Item}", providerName, logName);
 
@@ -710,7 +698,6 @@
                         var localItem = await provider.GetMetadata(itemInfo, options.DirectoryService, cancellationToken).ConfigureAwait(false);
 
                         if (localItem.HasMetadata)
->>>>>>> a8d96072
                         {
                             foreach (var remoteImage in localItem.RemoteImages)
                             {
@@ -739,20 +726,6 @@
                                 imageService.UpdateReplaceImages(options, foundImageTypes);
                             }
 
-<<<<<<< HEAD
-                        if (imageService.MergeImages(item, localItems.Images, options))
-                        {
-                            refreshResult.UpdateType |= ItemUpdateType.ImageUpdate;
-                        }
-
-                        MergeData(localItems, temp, Array.Empty<MetadataField>(), options.ReplaceAllMetadata, true);
-                        refreshResult.UpdateType |= ItemUpdateType.MetadataImport;
-
-                        // Only one local provider allowed per item
-                        if (item.IsLocked || localItems.Item.IsLocked || IsFullLocalMetadata(localItems.Item))
-                        {
-                            hasLocalMetadata = true;
-=======
                             if (imageService.MergeImages(item, localItem.Images, options))
                             {
                                 refreshResult.UpdateType |= ItemUpdateType.ImageUpdate;
@@ -762,7 +735,6 @@
                             refreshResult.UpdateType |= ItemUpdateType.MetadataImport;
 
                             break;
->>>>>>> a8d96072
                         }
 
                         Logger.LogDebug("{Provider} returned no metadata for {Item}", providerName, logName);
@@ -822,31 +794,6 @@
             return refreshResult;
         }
 
-<<<<<<< HEAD
-
-        private static string AppendToFileName(string fileName, string appendText)
-        {
-            string originalFileNameWithoutExtension = Path.GetFileNameWithoutExtension(fileName);
-            string fileExtension = Path.GetExtension(fileName);
-
-            string newFileName = originalFileNameWithoutExtension + appendText + fileExtension;
-
-            string fullPathWithPostfix = Path.Combine(Path.GetDirectoryName(fileName), newFileName);
-            return fullPathWithPostfix;
-        }
-
-        protected virtual bool IsFullLocalMetadata(TItemType item)
-        {
-            if (string.IsNullOrWhiteSpace(item.Name))
-            {
-                return false;
-            }
-
-            return true;
-        }
-
-=======
->>>>>>> a8d96072
         private async Task RunCustomProvider(ICustomMetadataProvider<TItemType> provider, TItemType item, string logName, MetadataRefreshOptions options, RefreshResult refreshResult, CancellationToken cancellationToken)
         {
             Logger.LogDebug("Running {Provider} for {Item}", provider.GetType().Name, logName);

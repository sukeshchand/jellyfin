--- conflicted
+++ resolved
@@ -1,4 +1,4 @@
-﻿<Project Sdk="Microsoft.NET.Sdk">
+<Project Sdk="Microsoft.NET.Sdk">
 
   <!-- ProjectGuid is only included as a requirement for SonarQube analysis -->
   <PropertyGroup>
@@ -13,12 +13,7 @@
     <EmbedUntrackedSources>true</EmbedUntrackedSources>
     <IncludeSymbols>true</IncludeSymbols>
     <SymbolPackageFormat>snupkg</SymbolPackageFormat>
-<<<<<<< HEAD
-    <Nullable>enable</Nullable>
-    <CodeAnalysisRuleSet>../jellyfin.ruleset</CodeAnalysisRuleSet>
-=======
     <AnalysisMode>AllDisabledByDefault</AnalysisMode>
->>>>>>> f83a5bb0
   </PropertyGroup>
 
   <PropertyGroup Condition=" '$(Stability)'=='Unstable'">
@@ -54,10 +49,4 @@
     <PackageReference Include="SmartAnalyzers.MultithreadingAnalyzer" Version="1.1.31" PrivateAssets="All" />
   </ItemGroup>
 
-<<<<<<< HEAD
-=======
-  <PropertyGroup Condition=" '$(Configuration)' == 'Debug' ">
-  </PropertyGroup>
-
->>>>>>> f83a5bb0
 </Project>
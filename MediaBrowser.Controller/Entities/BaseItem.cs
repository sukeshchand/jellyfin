--- conflicted
+++ resolved
@@ -1835,13 +1835,8 @@
                 ProviderIds = ProviderIds,
                 IndexNumber = IndexNumber,
                 ParentIndexNumber = ParentIndexNumber,
-<<<<<<< HEAD
-                Year = ProductionYear,
-                PremiereDate = PremiereDate
-=======
 				Year = ProductionYear,
 				PremiereDate = PremiereDate
->>>>>>> 355edfa2
             };
         }
 

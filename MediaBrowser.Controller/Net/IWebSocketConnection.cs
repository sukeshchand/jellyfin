#nullable enable

using System;
using System.Net;
using System.Net.WebSockets;
using System.Threading;
using System.Threading.Tasks;
using MediaBrowser.Model.Net;
using Microsoft.AspNetCore.Http;

namespace MediaBrowser.Controller.Net
{
    public interface IWebSocketConnection
    {
        /// <summary>
        /// Occurs when [closed].
        /// </summary>
        event EventHandler<EventArgs>? Closed;

        /// <summary>
        /// Gets the last activity date.
        /// </summary>
        /// <value>The last activity date.</value>
        DateTime LastActivityDate { get; }

        /// <summary>
<<<<<<< HEAD
        /// Gets or sets the date of last Keeplive received.
        /// </summary>
        /// <value>The date of last Keeplive received.</value>
        DateTime LastKeepAliveDate { get; set; }

        /// <summary>
        /// Gets or sets the URL.
        /// </summary>
        /// <value>The URL.</value>
        string Url { get; set; }
        /// <summary>
=======
>>>>>>> 18953d95
        /// Gets or sets the query string.
        /// </summary>
        /// <value>The query string.</value>
        IQueryCollection QueryString { get; }

        /// <summary>
        /// Gets or sets the receive action.
        /// </summary>
        /// <value>The receive action.</value>
        Func<WebSocketMessageInfo, Task>? OnReceive { get; set; }

        /// <summary>
        /// Gets the state.
        /// </summary>
        /// <value>The state.</value>
        WebSocketState State { get; }

        /// <summary>
        /// Gets the remote end point.
        /// </summary>
        /// <value>The remote end point.</value>
        IPAddress? RemoteEndPoint { get; }

        /// <summary>
        /// Sends a message asynchronously.
        /// </summary>
        /// <typeparam name="T"></typeparam>
        /// <param name="message">The message.</param>
        /// <param name="cancellationToken">The cancellation token.</param>
        /// <returns>Task.</returns>
        /// <exception cref="ArgumentNullException">message</exception>
        Task SendAsync<T>(WebSocketMessage<T> message, CancellationToken cancellationToken);

        Task ProcessAsync(CancellationToken cancellationToken = default);
    }
}<|MERGE_RESOLUTION|>--- conflicted
+++ resolved
@@ -24,20 +24,12 @@
         DateTime LastActivityDate { get; }
 
         /// <summary>
-<<<<<<< HEAD
         /// Gets or sets the date of last Keeplive received.
         /// </summary>
         /// <value>The date of last Keeplive received.</value>
         DateTime LastKeepAliveDate { get; set; }
 
         /// <summary>
-        /// Gets or sets the URL.
-        /// </summary>
-        /// <value>The URL.</value>
-        string Url { get; set; }
-        /// <summary>
-=======
->>>>>>> 18953d95
         /// Gets or sets the query string.
         /// </summary>
         /// <value>The query string.</value>
